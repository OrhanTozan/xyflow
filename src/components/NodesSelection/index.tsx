--- conflicted
+++ resolved
@@ -24,15 +24,7 @@
   transform: s.transform,
   selectedNodesBbox: s.selectedNodesBbox,
   userSelectionActive: s.userSelectionActive,
-<<<<<<< HEAD
-  selectedNodes: Array.from(s.nodeInternals)
-    .filter(([_, n]) => n.selected)
-    .map(([_, n]) => n),
-=======
   selectedNodes: Array.from(s.nodeInternals.values()).filter((n) => n.selected),
-  snapToGrid: s.snapToGrid,
-  snapGrid: s.snapGrid,
->>>>>>> 415fc77a
   updateNodePosition: s.updateNodePosition,
 });
 
