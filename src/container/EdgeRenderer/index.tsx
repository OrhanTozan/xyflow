import React, { memo, CSSProperties } from 'react';
import shallow from 'zustand/shallow';
import cc from 'classcat';

import { useStore } from '../../store';
import ConnectionLine from '../../components/ConnectionLine/index';
import MarkerDefinitions from './MarkerDefinitions';
import { getEdgePositions, getHandle, getNodeData } from './utils';
import {
  Position,
  Edge,
  ConnectionLineType,
  ConnectionLineComponent,
  ConnectionMode,
  OnEdgeUpdateFunc,
<<<<<<< HEAD
  HandleType,
=======
  ReactFlowState,
>>>>>>> 2aeac16b
} from '../../types';
import useVisibleEdges from '../../hooks/useVisibleEdges';

interface EdgeRendererProps {
  edgeTypes: any;
  connectionLineType: ConnectionLineType;
  connectionLineStyle?: CSSProperties;
  connectionLineComponent?: ConnectionLineComponent;
  onEdgeClick?: (event: React.MouseEvent, node: Edge) => void;
  onEdgeDoubleClick?: (event: React.MouseEvent, edge: Edge) => void;
  defaultMarkerColor: string;
  onlyRenderVisibleElements: boolean;
  onEdgeUpdate?: OnEdgeUpdateFunc;
  onEdgeContextMenu?: (event: React.MouseEvent, edge: Edge) => void;
  onEdgeMouseEnter?: (event: React.MouseEvent, edge: Edge) => void;
  onEdgeMouseMove?: (event: React.MouseEvent, edge: Edge) => void;
  onEdgeMouseLeave?: (event: React.MouseEvent, edge: Edge) => void;
  onEdgeUpdateStart?: (event: React.MouseEvent, edge: Edge, handleType: HandleType) => void;
  onEdgeUpdateEnd?: (event: MouseEvent, edge: Edge, handleType: HandleType) => void;
  edgeUpdaterRadius?: number;
  noPanClassName?: string;
}

const selector = (s: ReactFlowState) => ({
  connectionNodeId: s.connectionNodeId,
  connectionHandleId: s.connectionHandleId,
  connectionHandleType: s.connectionHandleType,
  connectionPosition: s.connectionPosition,
  nodesConnectable: s.nodesConnectable,
  elementsSelectable: s.elementsSelectable,
  width: s.width,
  height: s.height,
  connectionMode: s.connectionMode,
  nodeInternals: s.nodeInternals,
});

const EdgeRenderer = (props: EdgeRendererProps) => {
  const {
    connectionNodeId,
    connectionHandleId,
    connectionHandleType,
    connectionPosition,
    nodesConnectable,
    elementsSelectable,
    width,
    height,
    connectionMode,
    nodeInternals,
  } = useStore(selector, shallow);
  const edgeTree = useVisibleEdges(props.onlyRenderVisibleElements, nodeInternals);

  if (!width) {
    return null;
  }

  const { connectionLineType, defaultMarkerColor, connectionLineStyle, connectionLineComponent } = props;
  const renderConnectionLine = connectionNodeId && connectionHandleType;

  return (
    <>
      {edgeTree.map(({ level, edges, isMaxLevel }) => (
        <svg
          key={level}
          style={{ zIndex: level }}
          width={width}
          height={height}
          className="react-flow__edges react-flow__container"
        >
          {isMaxLevel && <MarkerDefinitions defaultColor={defaultMarkerColor} />}
          <g>
            {edges.map((edge: Edge) => {
              const [sourceNodeRect, sourceHandleBounds, sourceIsValid] = getNodeData(nodeInternals, edge.source);
              const [targetNodeRect, targetHandleBounds, targetIsValid] = getNodeData(nodeInternals, edge.target);

              if (!sourceIsValid || !targetIsValid) {
                return null;
              }

              const edgeType = edge.type || 'default';
              const EdgeComponent = props.edgeTypes[edgeType] || props.edgeTypes.default;
              // when connection type is loose we can define all handles as sources
              const targetNodeHandles =
                connectionMode === ConnectionMode.Strict
                  ? targetHandleBounds!.target
                  : targetHandleBounds!.target || targetHandleBounds!.source;
              const sourceHandle = getHandle(sourceHandleBounds!.source!, edge.sourceHandle || null);
              const targetHandle = getHandle(targetNodeHandles!, edge.targetHandle || null);
              const sourcePosition = sourceHandle?.position || Position.Bottom;
              const targetPosition = targetHandle?.position || Position.Top;

              if (!sourceHandle) {
                console.warn(`couldn't create edge for source handle id: ${edge.sourceHandle}; edge id: ${edge.id}`);
                return null;
              }

              if (!targetHandle) {
                console.warn(`couldn't create edge for target handle id: ${edge.targetHandle}; edge id: ${edge.id}`);
                return null;
              }

              const { sourceX, sourceY, targetX, targetY } = getEdgePositions(
                sourceNodeRect,
                sourceHandle,
                sourcePosition,
                targetNodeRect,
                targetHandle,
                targetPosition
              );

              return (
                <EdgeComponent
                  key={edge.id}
                  id={edge.id}
                  className={cc([edge.className, props.noPanClassName])}
                  type={edgeType}
                  data={edge.data}
                  selected={!!edge.selected}
                  animated={!!edge.animated}
                  hidden={!!edge.hidden}
                  label={edge.label}
                  labelStyle={edge.labelStyle}
                  labelShowBg={edge.labelShowBg}
                  labelBgStyle={edge.labelBgStyle}
                  labelBgPadding={edge.labelBgPadding}
                  labelBgBorderRadius={edge.labelBgBorderRadius}
                  style={edge.style}
                  source={edge.source}
                  target={edge.target}
                  sourceHandleId={edge.sourceHandle}
                  targetHandleId={edge.targetHandle}
                  markerEnd={edge.markerEnd}
                  markerStart={edge.markerStart}
                  sourceX={sourceX}
                  sourceY={sourceY}
                  targetX={targetX}
                  targetY={targetY}
                  sourcePosition={sourcePosition}
                  targetPosition={targetPosition}
                  elementsSelectable={elementsSelectable}
                  onEdgeUpdate={props.onEdgeUpdate}
                  onContextMenu={props.onEdgeContextMenu}
                  onMouseEnter={props.onEdgeMouseEnter}
                  onMouseMove={props.onEdgeMouseMove}
                  onMouseLeave={props.onEdgeMouseLeave}
                  onClick={props.onEdgeClick}
                  edgeUpdaterRadius={props.edgeUpdaterRadius}
                  onEdgeDoubleClick={props.onEdgeDoubleClick}
                  onEdgeUpdateStart={props.onEdgeUpdateStart}
                  onEdgeUpdateEnd={props.onEdgeUpdateEnd}
                />
              );
            })}
            {renderConnectionLine && isMaxLevel && (
              <ConnectionLine
                connectionNodeId={connectionNodeId!}
                connectionHandleId={connectionHandleId}
                connectionHandleType={connectionHandleType!}
                connectionPositionX={connectionPosition.x}
                connectionPositionY={connectionPosition.y}
                connectionLineStyle={connectionLineStyle}
                connectionLineType={connectionLineType}
                isConnectable={nodesConnectable}
                CustomConnectionLineComponent={connectionLineComponent}
              />
            )}
          </g>
        </svg>
      ))}
    </>
  );
};

EdgeRenderer.displayName = 'EdgeRenderer';

export default memo(EdgeRenderer);<|MERGE_RESOLUTION|>--- conflicted
+++ resolved
@@ -13,11 +13,8 @@
   ConnectionLineComponent,
   ConnectionMode,
   OnEdgeUpdateFunc,
-<<<<<<< HEAD
   HandleType,
-=======
   ReactFlowState,
->>>>>>> 2aeac16b
 } from '../../types';
 import useVisibleEdges from '../../hooks/useVisibleEdges';
 
