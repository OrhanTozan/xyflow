--- conflicted
+++ resolved
@@ -4,30 +4,8 @@
 import FlowRenderer from '../FlowRenderer';
 import NodeRenderer from '../NodeRenderer';
 import EdgeRenderer from '../EdgeRenderer';
-<<<<<<< HEAD
-import useElementUpdater from '../../hooks/useElementUpdater';
-import { onLoadProject, onLoadGetElements } from '../../utils/graph';
-import {
-  Elements,
-  NodeTypesType,
-  EdgeTypesType,
-  OnLoadFunc,
-  Node,
-  Edge,
-  Connection,
-  ConnectionLineType,
-  ConnectionLineComponent,
-  FlowTransform,
-  OnConnectStartFunc,
-  OnConnectStopFunc,
-  OnConnectEndFunc,
-  TranslateExtent,
-  OnEdgeUpdateFunc,
-} from '../../types';
-=======
 import { onLoadProject, onLoadGetElements, onLoadToObject } from '../../utils/graph';
 import useZoomPanHelper from '../../hooks/useZoomPanHelper';
->>>>>>> 79b48c96
 
 import { ReactFlowProps } from '../ReactFlow';
 
@@ -46,17 +24,7 @@
   defaultZoom: number;
   defaultPosition: [number, number];
   arrowHeadColor: string;
-<<<<<<< HEAD
-  markerEndId?: string;
-  zoomOnScroll?: boolean;
-  panOnScroll?: boolean;
-  panOnScrollSpeed?: number;
-  zoomOnDoubleClick?: boolean;
-  paneMoveable?: boolean;
-  onEdgeUpdate?: OnEdgeUpdateFunc;
-=======
   selectNodesOnDrag: boolean;
->>>>>>> 79b48c96
 }
 
 const GraphView = ({
@@ -269,11 +237,8 @@
         arrowHeadColor={arrowHeadColor}
         markerEndId={markerEndId}
         connectionLineComponent={connectionLineComponent}
-<<<<<<< HEAD
         onEdgeUpdate={onEdgeUpdate}
-=======
         onlyRenderVisibleElements={onlyRenderVisibleElements}
->>>>>>> 79b48c96
       />
     </FlowRenderer>
   );
