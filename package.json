{
  "name": "react-flow-renderer",
<<<<<<< HEAD
  "version": "10.1.1-next.1",
=======
  "version": "10.1.2",
>>>>>>> 3e91fc18
  "engines": {
    "node": ">=14"
  },
  "main": "dist/umd/index.js",
  "module": "dist/esm/index.js",
  "jsdelivr": "dist/umd/index.js",
  "unpkg": "dist/umd/index.js",
  "exports": {
    ".": {
      "import": "./dist/esm/index.js",
      "require": "./dist/umd/index.js"
    },
    "./nocss": {
      "import": "./dist/nocss/esm/index.js",
      "require": "./dist/nocss/umd/index.js"
    },
    "./package.json": "./package.json"
  },
  "types": "dist/esm/index.d.ts",
  "license": "MIT",
  "repository": {
    "type": "git",
    "url": "https://github.com/wbkd/react-flow.git"
  },
  "scripts": {
    "build": "rimraf dist && rollup -c --environment NODE_ENV:production && postcss src/*.css --dir dist",
    "start": "rollup -w -c",
    "start:examples": "cd example && npm start",
    "build:examples": "cd example && npm run build",
    "start:testserver": "npm run build && npm run start:examples",
    "build:dev": "npm install && npm run build && cd example && npm install && npm run build",
    "dev:wait": "start-server-and-test start:testserver http-get://localhost:3000",
    "test": "BROWSER=none npm run dev:wait test:chrome",
    "test:chrome": "cypress run --browser chrome --headless",
    "test:firefox": "cypress run --browser firefox",
    "test:all": "npm run test:chrome && npm run test:firefox",
    "cypress": "npm run dev:wait cy:open",
    "cy:open": "cypress open",
    "release": "npm run test && release-it",
    "release:notest": "release-it",
    "release:next": "release-it --preRelease=next --no-git"
  },
  "dependencies": {
    "@babel/runtime": "^7.17.8",
    "classcat": "^5.0.3",
    "d3-selection": "^3.0.0",
    "d3-zoom": "^3.0.0",
    "react-draggable": "^4.4.4",
    "zustand": "^3.7.1"
  },
  "devDependencies": {
    "@babel/core": "^7.17.5",
    "@babel/plugin-transform-runtime": "^7.17.0",
    "@babel/preset-env": "^7.16.11",
    "@babel/preset-react": "^7.16.7",
    "@babel/preset-typescript": "^7.16.7",
    "@rollup/plugin-babel": "^5.3.1",
    "@rollup/plugin-commonjs": "^21.0.2",
    "@rollup/plugin-node-resolve": "^13.1.3",
    "@rollup/plugin-replace": "^4.0.0",
    "@types/d3": "^7.1.0",
    "@types/react": "^18.0.1",
    "@types/resize-observer-browser": "^0.1.7",
    "autoprefixer": "^10.4.2",
    "babel-preset-react-app": "^10.0.1",
    "cypress": "^9.5.1",
    "postcss": "^8.4.8",
    "postcss-cli": "^9.1.0",
    "postcss-nested": "^5.0.6",
    "prettier": "2.5.1",
    "react": "^18.0.0",
    "react-dom": "^18.0.0",
    "release-it": "^14.12.5",
    "rimraf": "^3.0.2",
    "rollup": "^2.70.1",
    "rollup-plugin-livereload": "^2.0.5",
    "rollup-plugin-postcss": "^4.0.2",
    "rollup-plugin-serve": "^1.1.0",
    "rollup-plugin-terser": "^7.0.2",
    "rollup-plugin-typescript2": "^0.31.2",
    "rollup-plugin-visualizer": "^5.6.0",
    "start-server-and-test": "^1.14.0",
    "typescript": "^4.6.2"
  },
  "peerDependencies": {
    "react": "16 || 17 || 18",
    "react-dom": "16 || 17 || 18"
  },
  "files": [
    "dist",
    "nocss"
  ]
}<|MERGE_RESOLUTION|>--- conflicted
+++ resolved
@@ -1,10 +1,6 @@
 {
   "name": "react-flow-renderer",
-<<<<<<< HEAD
-  "version": "10.1.1-next.1",
-=======
   "version": "10.1.2",
->>>>>>> 3e91fc18
   "engines": {
     "node": ">=14"
   },
