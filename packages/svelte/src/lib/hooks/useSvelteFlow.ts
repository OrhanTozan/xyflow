import { get, type Writable } from 'svelte/store';
import {
  getIncomersBase,
  getOutgoersBase,
  getOverlappingArea,
  isRectObject,
  nodeToRect,
  pointToRendererPoint,
  type FitBoundsOptions,
  type SetCenterOptions,
  type Viewport,
  type ViewportHelperFunctionOptions,
  type XYPosition,
  type ZoomInOut,
  type Rect,
  getTransformForBounds,
  getElementsToRemove,
  rendererPointToPoint
} from '@xyflow/system';

import { useStore } from '$lib/store';
import type { Edge, FitViewOptions, Node } from '$lib/types';

export function useSvelteFlow(): {
  zoomIn: ZoomInOut;
  zoomOut: ZoomInOut;
  setZoom: (zoomLevel: number, options?: ViewportHelperFunctionOptions) => void;
  getZoom: () => number;
  setCenter: (x: number, y: number, options?: SetCenterOptions) => void;
  setViewport: (viewport: Viewport, options?: ViewportHelperFunctionOptions) => void;
  getViewport: () => Viewport;
  fitView: (options?: FitViewOptions) => void;
  getIntersectingNodes: (
    nodeOrRect: Node | { id: Node['id'] } | Rect,
    partially?: boolean,
    nodesToIntersect?: Node[]
  ) => Node[];
  isNodeIntersecting: (
    nodeOrRect: Node | { id: Node['id'] } | Rect,
    area: Rect,
    partially?: boolean
  ) => boolean;
  fitBounds: (bounds: Rect, options?: FitBoundsOptions) => void;
  deleteElements: (
    nodesToRemove?: (Node | { id: Node['id'] })[],
    edgesToRemove?: (Edge | { id: Edge['id'] })[]
  ) => { deletedNodes: Node[]; deletedEdges: Edge[] };
  screenToFlowCoordinate: (position: XYPosition) => XYPosition;
  flowToScreenCoordinate: (position: XYPosition) => XYPosition;
  viewport: Writable<Viewport>;
<<<<<<< HEAD
  getConnectedEdges: (id: string | (Node | { id: Node['id'] })[]) => Edge[];
  getIncomers: (node: string | Node | { id: Node['id'] }) => Node[];
  getOutgoers: (node: string | Node | { id: Node['id'] }) => Node[];
=======
  getConnectedEdges: (id: string | (Partial<Node> & { id: Node['id'] })[]) => Edge[];
  getIncomers: (node: string | (Partial<Node> & { id: Node['id'] })) => Node[];
  getOutgoers: (node: string | (Partial<Node> & { id: Node['id'] })) => Node[];
  toObject: () => { nodes: Node[]; edges: Edge[]; viewport: Viewport };
>>>>>>> 358423eb
} {
  const {
    zoomIn,
    zoomOut,
    fitView,
    snapGrid,
    viewport,
    width,
    height,
    minZoom,
    maxZoom,
    panZoom,
    nodes,
    edges,
    domNode
  } = useStore();

  const getNodeRect = (
    nodeOrRect: Node | { id: Node['id'] } | Rect
  ): [Rect | null, Node | null | undefined, boolean] => {
    const isRect = isRectObject(nodeOrRect);
    const node = isRect ? null : get(nodes).find((n) => n.id === nodeOrRect.id);

    if (!isRect && !node) {
      return [null, null, isRect];
    }

    const nodeRect = isRect ? nodeOrRect : nodeToRect(node!);

    return [nodeRect, node, isRect];
  };

  return {
    zoomIn,
    zoomOut,
    setZoom: (zoomLevel, options) => {
      get(panZoom)?.scaleTo(zoomLevel, { duration: options?.duration });
    },
    getZoom: () => get(viewport).zoom,
    setViewport: (vieport, options) => {
      const currentViewport = get(viewport);

      get(panZoom)?.setViewport(
        {
          x: vieport.x ?? currentViewport.x,
          y: vieport.y ?? currentViewport.y,
          zoom: vieport.zoom ?? currentViewport.zoom
        },
        { duration: options?.duration }
      );
    },
    getViewport: () => get(viewport),
    setCenter: (x, y, options) => {
      const nextZoom = typeof options?.zoom !== 'undefined' ? options.zoom : get(maxZoom);

      get(panZoom)?.setViewport(
        {
          x: get(width) / 2 - x * nextZoom,
          y: get(height) / 2 - y * nextZoom,
          zoom: nextZoom
        },
        { duration: options?.duration }
      );
    },
    fitView,
    fitBounds: (bounds: Rect, options?: FitBoundsOptions) => {
      const [x, y, zoom] = getTransformForBounds(
        bounds,
        get(width),
        get(height),
        get(minZoom),
        get(maxZoom),
        options?.padding ?? 0.1
      );

      get(panZoom)?.setViewport(
        {
          x,
          y,
          zoom
        },
        { duration: options?.duration }
      );
    },
    getIntersectingNodes: (
      nodeOrRect: Node | { id: Node['id'] } | Rect,
      partially = true,
      nodesToIntersect?: Node[]
    ) => {
      const [nodeRect, node, isRect] = getNodeRect(nodeOrRect);

      if (!nodeRect || !node) {
        return [];
      }

      return (nodesToIntersect || get(nodes)).filter((n) => {
        if (!isRect && (n.id === node.id || !n.positionAbsolute)) {
          return false;
        }

        const currNodeRect = nodeToRect(n);
        const overlappingArea = getOverlappingArea(currNodeRect, nodeRect);
        const partiallyVisible = partially && overlappingArea > 0;

        return partiallyVisible || overlappingArea >= nodeRect.width * nodeRect.height;
      });
    },
    isNodeIntersecting: (
      nodeOrRect: Node | { id: Node['id'] } | Rect,
      area: Rect,
      partially = true
    ) => {
      const [nodeRect] = getNodeRect(nodeOrRect);

      if (!nodeRect) {
        return false;
      }

      const overlappingArea = getOverlappingArea(nodeRect, area);
      const partiallyVisible = partially && overlappingArea > 0;

      return partiallyVisible || overlappingArea >= nodeRect.width * nodeRect.height;
    },
    deleteElements: (
      nodesToRemove: (Node | { id: Node['id'] })[] = [],
      edgesToRemove: (Edge | { id: Edge['id'] })[] = []
    ) => {
      const _nodes = get(nodes);
      const _edges = get(edges);
      const { matchingNodes, matchingEdges } = getElementsToRemove<Node, Edge>({
        nodesToRemove,
        edgesToRemove,
        nodes: _nodes,
        edges: _edges
      });

      if (matchingNodes) {
        nodes.set(_nodes.filter((node) => !matchingNodes.some(({ id }) => id === node.id)));
      }

      if (matchingEdges) {
        edges.set(_edges.filter((edge) => !matchingEdges.some(({ id }) => id === edge.id)));
      }

      return {
        deletedNodes: matchingNodes,
        deletedEdges: matchingEdges
      };
    },
    screenToFlowCoordinate: (position: XYPosition) => {
      const _domNode = get(domNode);

      if (_domNode) {
        const _snapGrid = get(snapGrid);
        const { x, y, zoom } = get(viewport);
        const { x: domX, y: domY } = _domNode.getBoundingClientRect();

        const correctedPosition = {
          x: position.x - domX,
          y: position.y - domY
        };

        return pointToRendererPoint(
          correctedPosition,
          [x, y, zoom],
          _snapGrid !== null,
          _snapGrid || [1, 1]
        );
      }

      return { x: 0, y: 0 };
    },
    flowToScreenCoordinate: (position: XYPosition) => {
      const _domNode = get(domNode);

      if (_domNode) {
        const { x, y, zoom } = get(viewport);
        const { x: domX, y: domY } = _domNode.getBoundingClientRect();

        const rendererPosition = rendererPointToPoint(position, [x, y, zoom]);

        return {
          x: rendererPosition.x + domX,
          y: rendererPosition.y + domY
        };
      }

      return { x: 0, y: 0 };
    },
    getConnectedEdges: (node) => {
      const nodeIds = new Set();

      if (typeof node === 'string') {
        nodeIds.add(node);
      } else if (node.length >= 1) {
        node.forEach((n) => {
          nodeIds.add(n.id);
        });
      }

      return get(edges).filter((edge) => nodeIds.has(edge.source) || nodeIds.has(edge.target));
    },
    getIncomers: (node) => {
      const _node = typeof node === 'string' ? { id: node } : node;

      return getIncomersBase(_node, get(nodes), get(edges));
    },
    getOutgoers: (node) => {
      const _node = typeof node === 'string' ? { id: node } : node;

      return getOutgoersBase(_node, get(nodes), get(edges));
    },
    toObject: () => {
      return {
        nodes: get(nodes).map((node) => ({
          ...node,
          // we want to make sure that changes to the nodes object that gets returned by toObject
          // do not affect the nodes object
          position: { ...node.position },
          data: { ...node.data }
        })),
        edges: get(edges).map((edge) => ({ ...edge })),
        viewport: { ...get(viewport) }
      };
    },
    viewport
  };
}<|MERGE_RESOLUTION|>--- conflicted
+++ resolved
@@ -48,16 +48,10 @@
   screenToFlowCoordinate: (position: XYPosition) => XYPosition;
   flowToScreenCoordinate: (position: XYPosition) => XYPosition;
   viewport: Writable<Viewport>;
-<<<<<<< HEAD
   getConnectedEdges: (id: string | (Node | { id: Node['id'] })[]) => Edge[];
   getIncomers: (node: string | Node | { id: Node['id'] }) => Node[];
   getOutgoers: (node: string | Node | { id: Node['id'] }) => Node[];
-=======
-  getConnectedEdges: (id: string | (Partial<Node> & { id: Node['id'] })[]) => Edge[];
-  getIncomers: (node: string | (Partial<Node> & { id: Node['id'] })) => Node[];
-  getOutgoers: (node: string | (Partial<Node> & { id: Node['id'] })) => Node[];
   toObject: () => { nodes: Node[]; edges: Edge[]; viewport: Viewport };
->>>>>>> 358423eb
 } {
   const {
     zoomIn,
