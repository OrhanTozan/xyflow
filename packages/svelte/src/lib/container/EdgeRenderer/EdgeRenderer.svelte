--- conflicted
+++ resolved
@@ -9,7 +9,6 @@
   export let defaultEdgeOptions: DefaultEdgeOptions | undefined;
 
   const {
-    elementsSelectable,
     visibleEdges,
     edgesInitialized,
     edges: { setDefaultOptions }
@@ -26,14 +25,6 @@
   </svg>
 
   {#each $visibleEdges as edge (edge.id)}
-<<<<<<< HEAD
-    {@const edgeType = edge.type || 'default'}
-    {@const selectable = !!(
-      edge.selectable ||
-      ($elementsSelectable && typeof edge.selectable === 'undefined')
-    )}
-=======
->>>>>>> 2e1bfc35
     <EdgeWrapper
       id={edge.id}
       source={edge.source}
