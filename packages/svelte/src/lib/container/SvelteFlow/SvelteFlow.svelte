<script lang="ts">
  import { onMount, hasContext } from 'svelte';
  import cc from 'classcat';
  import { ConnectionMode, PanOnScrollMode, type Viewport } from '@xyflow/system';

  import { Zoom } from '$lib/container/Zoom';
  import { Pane } from '$lib/container/Pane';
  import { Viewport as ViewportComponent } from '$lib/container/Viewport';
  import { NodeRenderer } from '$lib/container/NodeRenderer';
  import { EdgeRenderer } from '$lib/container/EdgeRenderer';
  import { UserSelection } from '$lib/components/UserSelection';
  import { NodeSelection } from '$lib/components/NodeSelection';
  import { KeyHandler } from '$lib/components/KeyHandler';
  import { ConnectionLine } from '$lib/components/ConnectionLine';
  import { Attribution } from '$lib/components/Attribution';
  import { key, useStore, createStoreContext } from '$lib/store';
  import type { SvelteFlowProps } from './types';
  import { updateStore, updateStoreByKeys, type UpdatableStoreProps } from './utils';

  type $$Props = SvelteFlowProps;

  export let id: $$Props['id'] = '1';
  export let nodes: $$Props['nodes'];
  export let edges: $$Props['edges'];
  export let fitView: $$Props['fitView'] = undefined;
  export let fitViewOptions: $$Props['fitViewOptions'] = undefined;
  export let minZoom: $$Props['minZoom'] = undefined;
  export let maxZoom: $$Props['maxZoom'] = undefined;
  export let initialViewport: Viewport = { x: 0, y: 0, zoom: 1 };
  export let nodeTypes: $$Props['nodeTypes'] = undefined;
  export let edgeTypes: $$Props['edgeTypes'] = undefined;
  export let selectionKey: $$Props['selectionKey'] = undefined;
  export let selectionMode: $$Props['selectionMode'] = undefined;
  export let panActivationKey: $$Props['panActivationKey'] = undefined;
  export let nodesDraggable: $$Props['nodesDraggable'] = undefined;
  export let nodesConnectable: $$Props['nodesConnectable'] = undefined;
  export let elementsSelectable: $$Props['elementsSelectable'] = undefined;
  export let snapGrid: $$Props['snapGrid'] = undefined;
  export let deleteKey: $$Props['deleteKey'] = undefined;
  export let connectionRadius: $$Props['connectionRadius'] = undefined;
  export let connectionLineType: $$Props['connectionLineType'] = undefined;
  export let connectionMode: $$Props['connectionMode'] = ConnectionMode.Strict;
  export let connectionLineStyle: $$Props['connectionLineStyle'] = '';
  export let connectionLineContainerStyle: $$Props['connectionLineContainerStyle'] = '';
  export let onMoveStart: $$Props['onMoveStart'] = undefined;
  export let onMove: $$Props['onMove'] = undefined;
  export let onMoveEnd: $$Props['onMoveEnd'] = undefined;
  export let isValidConnection: $$Props['isValidConnection'] = undefined;
  export let translateExtent: $$Props['translateExtent'] = undefined;
  export let onlyRenderVisibleElements: $$Props['onlyRenderVisibleElements'] = undefined;
  export let panOnScrollMode: $$Props['panOnScrollMode'] = PanOnScrollMode.Free;
  export let preventScrolling: $$Props['preventScrolling'] = true;
  export let zoomOnScroll: $$Props['zoomOnScroll'] = true;
  export let zoomOnDoubleClick: $$Props['zoomOnDoubleClick'] = true;
  export let zoomOnPinch: $$Props['zoomOnPinch'] = true;
  export let panOnScroll: $$Props['panOnScroll'] = false;
  export let panOnDrag: $$Props['panOnDrag'] = true;
  export let autoPanOnConnect: $$Props['autoPanOnConnect'] = true;
  export let autoPanOnNodeDrag: $$Props['autoPanOnNodeDrag'] = true;
  export let onError: $$Props['onError'] = undefined;
  export let attributionPosition: $$Props['attributionPosition'] = undefined;
  export let proOptions: $$Props['proOptions'] = undefined;
  export let defaultEdgeOptions: $$Props['defaultEdgeOptions'] = undefined;

  export let defaultMarkerColor = '#b1b1b7';

  export let style: $$Props['style'] = undefined;
  let className: $$Props['class'] = undefined;
  export { className as class };

  let domNode: HTMLDivElement;

  const store = hasContext(key) ? useStore() : createStoreContext();

  onMount(() => {
    const { width, height } = domNode.getBoundingClientRect();
    store.width.set(width);
    store.height.set(height);
    store.domNode.set(domNode);

    store.syncNodeStores(nodes);
    store.syncEdgeStores(edges);

    if (fitView !== undefined) {
      store.fitViewOnInit.set(fitView);
    }

    if (fitViewOptions) {
      store.fitViewOptions.set(fitViewOptions);
    }

    updateStore(store, {
      nodeTypes,
      edgeTypes,
      minZoom,
      maxZoom,
      translateExtent
    });

    return () => {
      store.reset();
    };
  });

  // this updates the store for simple changes
  // where the prop names equals the store name
  $: {
    const updatableProps: UpdatableStoreProps = {
      flowId: id,
      connectionLineType,
      connectionRadius,
      selectionMode,
      snapGrid,
      defaultMarkerColor,
      nodesDraggable,
      nodesConnectable,
      elementsSelectable,
      onlyRenderVisibleElements,
      isValidConnection,
      autoPanOnConnect,
      autoPanOnNodeDrag,
      onError,
      connectionMode
    };

    updateStoreByKeys(store, updatableProps);
  }

  $: updateStore(store, {
    nodeTypes,
    edgeTypes,
    minZoom,
    maxZoom,
    translateExtent
  });
</script>

<div
  bind:this={domNode}
  {style}
  class={cc(['svelte-flow', className])}
  data-testid="svelte-flow__wrapper"
  on:dragover
  on:drop
  {...$$restProps}
  role="application"
>
  <KeyHandler {selectionKey} {deleteKey} {panActivationKey} />
  <Zoom
    {initialViewport}
    {onMoveStart}
    {onMove}
    {onMoveEnd}
    panOnScrollMode={panOnScrollMode === undefined ? PanOnScrollMode.Free : panOnScrollMode}
    preventScrolling={preventScrolling === undefined ? true : preventScrolling}
    zoomOnScroll={zoomOnScroll === undefined ? true : zoomOnScroll}
    zoomOnDoubleClick={zoomOnDoubleClick === undefined ? true : zoomOnDoubleClick}
    zoomOnPinch={zoomOnPinch === undefined ? true : zoomOnPinch}
    panOnScroll={panOnScroll === undefined ? false : panOnScroll}
    panOnDrag={panOnDrag === undefined ? true : panOnDrag}
  >
    <Pane on:paneclick panOnDrag={panOnDrag === undefined ? true : panOnDrag}>
      <ViewportComponent>
<<<<<<< HEAD
        <EdgeRenderer on:edgeclick on:edgecontextmenu />
        <ConnectionLine containerStyle={connectionLineContainerStyle} style={connectionLineStyle}>
          <slot name="connectionLineComponent" slot="connectionLineComponent" />
        </ConnectionLine>
=======
        <EdgeRenderer on:edgeclick on:edgecontextmenu {defaultEdgeOptions} />
        <ConnectionLine />
>>>>>>> ea73efa3
        <div class="svelte-flow__edgelabel-renderer" />
        <NodeRenderer
          on:nodeclick
          on:nodemouseenter
          on:nodemousemove
          on:nodemouseleave
          on:connectstart
          on:connect
          on:connectend
          on:nodedragstart
          on:nodedrag
          on:nodedragstop
          on:nodecontextmenu
        />
        <NodeSelection />
      </ViewportComponent>
      <UserSelection />
    </Pane>
  </Zoom>
  <Attribution {proOptions} position={attributionPosition} />
  <slot />
</div>

<style>
  .svelte-flow {
    width: 100%;
    height: 100%;
    overflow: hidden;
    position: relative;
    z-index: 0;

    background-color: var(--background-color, var(--background-color-default));
  }

  :root {
    --background-color-default: #fff;
    --background-pattern-color-default: #ddd;

    --minimap-mask-color-default: rgb(240, 240, 240, 0.6);
    --minimap-mask-stroke-color-default: none;
    --minimap-mask-stroke-width-default: 1;

    --controls-button-background-color-default: #fefefe;
    --controls-button-background-color-hover-default: #f4f4f4;
    --controls-button-color-default: inherit;
    --controls-button-color-hover-default: inherit;
    --controls-button-border-color-default: #eee;
  }
</style><|MERGE_RESOLUTION|>--- conflicted
+++ resolved
@@ -161,15 +161,10 @@
   >
     <Pane on:paneclick panOnDrag={panOnDrag === undefined ? true : panOnDrag}>
       <ViewportComponent>
-<<<<<<< HEAD
-        <EdgeRenderer on:edgeclick on:edgecontextmenu />
+        <EdgeRenderer on:edgeclick on:edgecontextmenu {defaultEdgeOptions} />
         <ConnectionLine containerStyle={connectionLineContainerStyle} style={connectionLineStyle}>
           <slot name="connectionLineComponent" slot="connectionLineComponent" />
         </ConnectionLine>
-=======
-        <EdgeRenderer on:edgeclick on:edgecontextmenu {defaultEdgeOptions} />
-        <ConnectionLine />
->>>>>>> ea73efa3
         <div class="svelte-flow__edgelabel-renderer" />
         <NodeRenderer
           on:nodeclick
