<<<<<<< HEAD
/* eslint-disable @typescript-eslint/no-explicit-any */
import type { CSSProperties, ComponentType, MemoExoticComponent, MouseEvent as ReactMouseEvent } from 'react';
import type { NodeBase, NodeProps, XYPosition } from '@xyflow/system';

/**
 * The node data structure that gets used for the nodes prop.
 * @public
 */
=======
import type { CSSProperties, MouseEvent as ReactMouseEvent } from 'react';
import type { CoordinateExtent, NodeBase, NodeOrigin, OnError } from '@xyflow/system';
import { NodeTypes } from './general';

// eslint-disable-next-line @typescript-eslint/no-explicit-any
>>>>>>> 66b5c95a
export type Node<NodeData = any, NodeType extends string | undefined = string | undefined> = NodeBase<
  NodeData,
  NodeType
> & {
  style?: CSSProperties;
  className?: string;
  resizing?: boolean;
};

export type NodeMouseHandler = (event: ReactMouseEvent, node: Node) => void;
export type NodeDragHandler = (event: ReactMouseEvent, node: Node, nodes: Node[]) => void;
export type SelectionDragHandler = (event: ReactMouseEvent, nodes: Node[]) => void;

<<<<<<< HEAD
export type WrapNodeProps<NodeType extends Node = Node> = Pick<
  NodeType,
  'id' | 'data' | 'style' | 'className' | 'dragHandle' | 'sourcePosition' | 'targetPosition' | 'hidden' | 'ariaLabel'
> & {
  type: string;
  selected: boolean;
  zIndex: number;
  isConnectable: boolean;
  xPos: number;
  yPos: number;
  xPosOrigin: number;
  yPosOrigin: number;
  positionAbsolute: XYPosition;
  initialized: boolean;
  isSelectable: boolean;
  isDraggable: boolean;
  isFocusable: boolean;
=======
export type NodeWrapperProps = {
  id: string;
  nodesConnectable: boolean;
  elementsSelectable: boolean;
  nodesDraggable: boolean;
  nodesFocusable: boolean;
>>>>>>> 66b5c95a
  onClick?: NodeMouseHandler;
  onDoubleClick?: NodeMouseHandler;
  onMouseEnter?: NodeMouseHandler;
  onMouseMove?: NodeMouseHandler;
  onMouseLeave?: NodeMouseHandler;
  onContextMenu?: NodeMouseHandler;
  resizeObserver: ResizeObserver | null;
<<<<<<< HEAD
  isParent: boolean;
=======
>>>>>>> 66b5c95a
  noDragClassName: string;
  noPanClassName: string;
  rfId: string;
  disableKeyboardA11y: boolean;
<<<<<<< HEAD
  width?: number;
  height?: number;
};

export type NodeTypes = { [key: string]: ComponentType<NodeProps> };
export type NodeTypesWrapped = { [key: string]: MemoExoticComponent<ComponentType<WrapNodeProps>> };
=======
  nodeTypes?: NodeTypes;
  nodeExtent?: CoordinateExtent;
  nodeOrigin: NodeOrigin;
  onError?: OnError;
};
>>>>>>> 66b5c95a
<|MERGE_RESOLUTION|>--- conflicted
+++ resolved
@@ -1,19 +1,13 @@
-<<<<<<< HEAD
-/* eslint-disable @typescript-eslint/no-explicit-any */
-import type { CSSProperties, ComponentType, MemoExoticComponent, MouseEvent as ReactMouseEvent } from 'react';
-import type { NodeBase, NodeProps, XYPosition } from '@xyflow/system';
+import type { CSSProperties, MouseEvent as ReactMouseEvent } from 'react';
+import type { CoordinateExtent, NodeBase, NodeOrigin, OnError } from '@xyflow/system';
 
+import { NodeTypes } from './general';
+
+// eslint-disable-next-line @typescript-eslint/no-explicit-any
 /**
  * The node data structure that gets used for the nodes prop.
  * @public
  */
-=======
-import type { CSSProperties, MouseEvent as ReactMouseEvent } from 'react';
-import type { CoordinateExtent, NodeBase, NodeOrigin, OnError } from '@xyflow/system';
-import { NodeTypes } from './general';
-
-// eslint-disable-next-line @typescript-eslint/no-explicit-any
->>>>>>> 66b5c95a
 export type Node<NodeData = any, NodeType extends string | undefined = string | undefined> = NodeBase<
   NodeData,
   NodeType
@@ -21,38 +15,19 @@
   style?: CSSProperties;
   className?: string;
   resizing?: boolean;
+  focusable?: boolean;
 };
 
 export type NodeMouseHandler = (event: ReactMouseEvent, node: Node) => void;
 export type NodeDragHandler = (event: ReactMouseEvent, node: Node, nodes: Node[]) => void;
 export type SelectionDragHandler = (event: ReactMouseEvent, nodes: Node[]) => void;
 
-<<<<<<< HEAD
-export type WrapNodeProps<NodeType extends Node = Node> = Pick<
-  NodeType,
-  'id' | 'data' | 'style' | 'className' | 'dragHandle' | 'sourcePosition' | 'targetPosition' | 'hidden' | 'ariaLabel'
-> & {
-  type: string;
-  selected: boolean;
-  zIndex: number;
-  isConnectable: boolean;
-  xPos: number;
-  yPos: number;
-  xPosOrigin: number;
-  yPosOrigin: number;
-  positionAbsolute: XYPosition;
-  initialized: boolean;
-  isSelectable: boolean;
-  isDraggable: boolean;
-  isFocusable: boolean;
-=======
 export type NodeWrapperProps = {
   id: string;
   nodesConnectable: boolean;
   elementsSelectable: boolean;
   nodesDraggable: boolean;
   nodesFocusable: boolean;
->>>>>>> 66b5c95a
   onClick?: NodeMouseHandler;
   onDoubleClick?: NodeMouseHandler;
   onMouseEnter?: NodeMouseHandler;
@@ -60,25 +35,12 @@
   onMouseLeave?: NodeMouseHandler;
   onContextMenu?: NodeMouseHandler;
   resizeObserver: ResizeObserver | null;
-<<<<<<< HEAD
-  isParent: boolean;
-=======
->>>>>>> 66b5c95a
   noDragClassName: string;
   noPanClassName: string;
   rfId: string;
   disableKeyboardA11y: boolean;
-<<<<<<< HEAD
-  width?: number;
-  height?: number;
-};
-
-export type NodeTypes = { [key: string]: ComponentType<NodeProps> };
-export type NodeTypesWrapped = { [key: string]: MemoExoticComponent<ComponentType<WrapNodeProps>> };
-=======
   nodeTypes?: NodeTypes;
   nodeExtent?: CoordinateExtent;
   nodeOrigin: NodeOrigin;
   onError?: OnError;
-};
->>>>>>> 66b5c95a
+};