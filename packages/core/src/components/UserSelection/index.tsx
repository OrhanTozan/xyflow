/**
 * The user selection rectangle gets displayed when a user drags the mouse while pressing shift
 */

import { memo, useState, useRef, MouseEvent as ReactMouseEvent } from 'react';
import shallow from 'zustand/shallow';
import cc from 'classcat';

import { containerStyle } from '../../styles';
import { useStore, useStoreApi } from '../../hooks/useStore';
import { getSelectionChanges } from '../../utils/changes';
import { getConnectedEdges, getNodesInside } from '../../utils/graph';
import { SelectionMode } from '../../types';
import type { XYPosition, ReactFlowState, NodeChange, EdgeChange, Rect } from '../../types';

type SelectionRect = Rect & {
  startX: number;
  startY: number;
};

type EventHandlers = { [key: string]: React.MouseEventHandler | React.WheelEventHandler | undefined };

type UserSelectionProps = {
  isSelectionMode: boolean;
  selectionMode?: SelectionMode;
  panOnDrag?: boolean | 'RightClick';
  onSelectionStart?: (e: ReactMouseEvent) => void;
  onSelectionEnd?: (e: ReactMouseEvent) => void;
  onPaneClick?: (e: ReactMouseEvent) => void;
  onPaneContextMenu?: (e: ReactMouseEvent) => void;
  onPaneScroll?: (e: React.WheelEvent) => void;
  onPaneMouseEnter?: (e: ReactMouseEvent) => void;
  onPaneMouseMove?: (e: ReactMouseEvent) => void;
  onPaneMouseLeave?: (e: ReactMouseEvent) => void;
  children: React.ReactNode;
};

function getMousePosition(event: ReactMouseEvent, containerBounds: DOMRect): XYPosition {
  return {
    x: event.clientX - containerBounds.left,
    y: event.clientY - containerBounds.top,
  };
}

const wrapHandler = (
  handler: React.MouseEventHandler | undefined,
  containerRef: React.MutableRefObject<HTMLDivElement | null>
): React.MouseEventHandler => {
  return (event: ReactMouseEvent) => {
    if (event.target !== containerRef.current) {
      return;
    }
    handler?.(event);
  };
};

const wrapHandlers = (
  handlers: EventHandlers,
  containerRef: React.MutableRefObject<HTMLDivElement | null>
): EventHandlers =>
  Object.keys(handlers).reduce((hls, key) => ({ ...hls, [key]: wrapHandler(handlers[key], containerRef) }), {});

const selector = (s: ReactFlowState) => ({
  userSelectionActive: s.userSelectionActive,
  elementsSelectable: s.elementsSelectable,
  paneDragging: s.paneDragging,
});

const UserSelection = memo(
  ({
    isSelectionMode,
    selectionMode = SelectionMode.Contained,
    panOnDrag,
    onSelectionStart,
    onSelectionEnd,
    onPaneClick,
    onPaneContextMenu,
    onPaneScroll,
    onPaneMouseEnter,
    onPaneMouseMove,
    onPaneMouseLeave,
    children,
  }: UserSelectionProps) => {
    const container = useRef<HTMLDivElement | null>(null);
    const store = useStoreApi();
    const prevSelectedNodesCount = useRef<number>(0);
    const prevSelectedEdgesCount = useRef<number>(0);
    const containerBounds = useRef<DOMRect>();
    const [userSelectionRect, setUserSelectionRect] = useState<SelectionRect | null>(null);
    const { userSelectionActive, elementsSelectable, paneDragging } = useStore(selector, shallow);

    const resetUserSelection = () => {
      setUserSelectionRect(null);

      store.setState({ userSelectionActive: false });

      prevSelectedNodesCount.current = 0;
      prevSelectedEdgesCount.current = 0;
    };

    const onClick = (event: ReactMouseEvent) => {
      onPaneClick?.(event);
      store.getState().resetSelectedElements();
      store.setState({ nodesSelectionActive: false });
    };

    const onContextMenu = (event: ReactMouseEvent) => {
      if (panOnDrag === 'RightClick') {
        event.preventDefault();
        return;
      }

      onPaneContextMenu?.(event);
    };

    const onWheel = onPaneScroll ? (event: React.WheelEvent) => onPaneScroll(event) : undefined;

    const onMouseDown = (event: ReactMouseEvent): void => {
      if (!elementsSelectable || !isSelectionMode || event.button !== 0 || event.target !== container.current) {
        return;
      }

      store.getState().resetSelectedElements();

      const reactFlowNode = (event.target as Element).closest('.react-flow')!;
      containerBounds.current = reactFlowNode.getBoundingClientRect();

      const mousePos = getMousePosition(event, containerBounds.current!);

      setUserSelectionRect({
        width: 0,
        height: 0,
        startX: mousePos.x,
        startY: mousePos.y,
        x: mousePos.x,
        y: mousePos.y,
      });

      onSelectionStart?.(event);
    };

<<<<<<< HEAD
    const onMouseMove = (event: ReactMouseEvent): void => {
      if (!isSelectionMode || !containerBounds.current || !userSelectionRect) {
        return;
=======
    const { nodeInternals, edges, transform, onNodesChange, onEdgesChange, nodeOrigin, getNodes } = store.getState();
    const selectedNodes = getNodesInside(nodeInternals, nextUserSelectRect, transform, false, true, nodeOrigin);
    const selectedEdgeIds = getConnectedEdges(selectedNodes, edges).map((e) => e.id);
    const selectedNodeIds = selectedNodes.map((n) => n.id);

    if (prevSelectedNodesCount.current !== selectedNodeIds.length) {
      const nodes = getNodes();
      prevSelectedNodesCount.current = selectedNodeIds.length;
      const changes = getSelectionChanges(nodes, selectedNodeIds) as NodeChange[];
      if (changes.length) {
        onNodesChange?.(changes);
>>>>>>> 4d5e2ac3
      }

      store.setState({ userSelectionActive: true, nodesSelectionActive: false });

      const mousePos = getMousePosition(event, containerBounds.current!);
      const startX = userSelectionRect.startX ?? 0;
      const startY = userSelectionRect.startY ?? 0;

      const nextUserSelectRect = {
        ...userSelectionRect,
        x: mousePos.x < startX ? mousePos.x : startX,
        y: mousePos.y < startY ? mousePos.y : startY,
        width: Math.abs(mousePos.x - startX),
        height: Math.abs(mousePos.y - startY),
      };

      const { nodeInternals, edges, transform, onNodesChange, onEdgesChange, nodeOrigin } = store.getState();
      const nodes = Array.from(nodeInternals.values());
      const selectedNodes = getNodesInside(
        nodeInternals,
        nextUserSelectRect,
        transform,
        selectionMode === SelectionMode.Overlap,
        true,
        nodeOrigin
      );
      const selectedEdgeIds = getConnectedEdges(selectedNodes, edges).map((e) => e.id);
      const selectedNodeIds = selectedNodes.map((n) => n.id);

      if (prevSelectedNodesCount.current !== selectedNodeIds.length) {
        prevSelectedNodesCount.current = selectedNodeIds.length;
        const changes = getSelectionChanges(nodes, selectedNodeIds) as NodeChange[];
        if (changes.length) {
          onNodesChange?.(changes);
        }
      }

      if (prevSelectedEdgesCount.current !== selectedEdgeIds.length) {
        prevSelectedEdgesCount.current = selectedEdgeIds.length;
        const changes = getSelectionChanges(edges, selectedEdgeIds) as EdgeChange[];
        if (changes.length) {
          onEdgesChange?.(changes);
        }
      }

      setUserSelectionRect(nextUserSelectRect);
    };

    const onMouseUp = (event: ReactMouseEvent) => {
      // We only want to trigger click functions when in selection mode if
      // the user did not move the mouse.
      if (!userSelectionActive && userSelectionRect && event.target === container.current) {
        onClick?.(event);
      }

      store.setState({ nodesSelectionActive: prevSelectedNodesCount.current > 0 });

      resetUserSelection();

      onSelectionEnd?.(event);
    };

    const onMouseLeave = (event: ReactMouseEvent) => {
      if (userSelectionActive) {
        store.setState({ nodesSelectionActive: prevSelectedNodesCount.current > 0 });
        onSelectionEnd?.(event);
      }
      resetUserSelection();
    };

    const eventHandlers =
      elementsSelectable && (isSelectionMode || userSelectionActive)
        ? {
            ...wrapHandlers({ onContextMenu, onWheel }, container),
            onMouseDown,
            onMouseMove,
            onMouseUp,
            onMouseLeave,
          }
        : wrapHandlers(
            {
              onClick,
              onContextMenu,
              onWheel,
              onMouseEnter: onPaneMouseEnter,
              onMouseMove: onPaneMouseMove,
              onMouseLeave: onPaneMouseLeave,
            },
            container
          );

    return (
      <div
        className={cc([
          'react-flow__pane',
          'react-flow__container',
          { dragging: paneDragging, selection: isSelectionMode },
        ])}
        {...eventHandlers}
        ref={container}
        style={containerStyle}
      >
        {children}
        {userSelectionActive && userSelectionRect && (
          <div
            className="react-flow__selection react-flow__container"
            style={{
              width: userSelectionRect.width,
              height: userSelectionRect.height,
              transform: `translate(${userSelectionRect.x}px, ${userSelectionRect.y}px)`,
            }}
          />
        )}
      </div>
    );
  }
);

UserSelection.displayName = 'UserSelection';

export default UserSelection;<|MERGE_RESOLUTION|>--- conflicted
+++ resolved
@@ -139,23 +139,9 @@
       onSelectionStart?.(event);
     };
 
-<<<<<<< HEAD
     const onMouseMove = (event: ReactMouseEvent): void => {
       if (!isSelectionMode || !containerBounds.current || !userSelectionRect) {
         return;
-=======
-    const { nodeInternals, edges, transform, onNodesChange, onEdgesChange, nodeOrigin, getNodes } = store.getState();
-    const selectedNodes = getNodesInside(nodeInternals, nextUserSelectRect, transform, false, true, nodeOrigin);
-    const selectedEdgeIds = getConnectedEdges(selectedNodes, edges).map((e) => e.id);
-    const selectedNodeIds = selectedNodes.map((n) => n.id);
-
-    if (prevSelectedNodesCount.current !== selectedNodeIds.length) {
-      const nodes = getNodes();
-      prevSelectedNodesCount.current = selectedNodeIds.length;
-      const changes = getSelectionChanges(nodes, selectedNodeIds) as NodeChange[];
-      if (changes.length) {
-        onNodesChange?.(changes);
->>>>>>> 4d5e2ac3
       }
 
       store.setState({ userSelectionActive: true, nodesSelectionActive: false });
@@ -172,8 +158,8 @@
         height: Math.abs(mousePos.y - startY),
       };
 
-      const { nodeInternals, edges, transform, onNodesChange, onEdgesChange, nodeOrigin } = store.getState();
-      const nodes = Array.from(nodeInternals.values());
+      const { nodeInternals, edges, transform, onNodesChange, onEdgesChange, nodeOrigin, getNodes } = store.getState();
+      const nodes = getNodes();
       const selectedNodes = getNodesInside(
         nodeInternals,
         nextUserSelectRect,
