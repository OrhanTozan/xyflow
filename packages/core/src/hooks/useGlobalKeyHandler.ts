--- conflicted
+++ resolved
@@ -2,14 +2,8 @@
 
 import { useStoreApi } from '../hooks/useStore';
 import useKeyPress from './useKeyPress';
-<<<<<<< HEAD
-import { KeyCode } from '../types';
+import type { KeyCode } from '../types';
 import useReactFlow from './useReactFlow';
-=======
-import { getConnectedEdges } from '../utils/graph';
-import type { KeyCode, NodeChange, Node } from '../types';
->>>>>>> a0e2c6f8
-
 interface HookParams {
   deleteKeyCode: KeyCode | null;
   multiSelectionKeyCode: KeyCode | null;
@@ -24,13 +18,10 @@
 
   useEffect(() => {
     if (deleteKeyPressed) {
-      const {
-        nodeInternals,
-        edges,
-      } = store.getState();
+      const { nodeInternals, edges } = store.getState();
       const nodes = Array.from(nodeInternals.values());
-      const nodeIds = nodes.filter(node => node.selected).map(node => node.id);
-      const edgeIds = edges.filter(edge => edge.selected).map(edge => edge.id);
+      const nodeIds = nodes.filter((node) => node.selected).map((node) => node.id);
+      const edgeIds = edges.filter((edge) => edge.selected).map((edge) => edge.id);
       deleteElements(nodeIds, edgeIds);
       store.setState({ nodesSelectionActive: false });
     }
